import { createClient } from '@supabase/supabase-js';
import { Database } from '../types/database';

const supabaseUrl = import.meta.env.VITE_SUPABASE_URL || '';
const supabaseAnonKey = import.meta.env.VITE_SUPABASE_ANON_KEY || '';

export const supabase = createClient<Database>(supabaseUrl, supabaseAnonKey);

// Auth helpers
export const signUp = async (email: string, password: string, name: string) => {
  const { data, error } = await supabase.auth.signUp({
    email,
    password,
    options: {
      data: {
        name,
      },
    },
  });

  if (error) throw error;

  // Create profile
  if (data.user) {
<<<<<<< HEAD
    const { error: profileError } = await supabase
      .from('profiles')
      .insert({
        id: data.user.id,
        name,
        email,
        is_approved: true, // Auto-approve new users
        role: 'user'
      });
=======
    const { error: profileError } = await supabase.from('profiles').insert({
      id: data.user.id,
      name,
      email,
      is_approved: true, // Auto-approve new users
      role: 'user',
    });
>>>>>>> beb8eebc

    if (profileError) throw profileError;
  }

  return data;
};

export const signIn = async (email: string, password: string) => {
  console.log('🔐 Attempting sign in for:', email);
<<<<<<< HEAD
  
=======

>>>>>>> beb8eebc
  const { data, error } = await supabase.auth.signInWithPassword({
    email,
    password,
  });

  if (error) throw error;
<<<<<<< HEAD
  
=======

>>>>>>> beb8eebc
  console.log('✅ Sign in successful:', data.user?.id);
  return data;
};

export const signOut = async () => {
  console.log('SignOut called');
<<<<<<< HEAD
  
=======

>>>>>>> beb8eebc
  // Clear storage first
  if (typeof window !== 'undefined') {
    localStorage.clear();
    sessionStorage.clear();
  }
<<<<<<< HEAD
  
=======

>>>>>>> beb8eebc
  const { error } = await supabase.auth.signOut();
  if (error) {
    console.error('SignOut error:', error.message);
  }
<<<<<<< HEAD
  
=======

>>>>>>> beb8eebc
  console.log('SignOut completed');
};

export const getCurrentUser = async () => {
  const {
    data: { user },
  } = await supabase.auth.getUser();
  return user;
};

export const getProfile = async (userId: string) => {
  console.log('Getting profile for user:', userId);
<<<<<<< HEAD
  
=======

>>>>>>> beb8eebc
  if (!userId) {
    console.error('❌ No userId provided to getProfile');
    return null;
  }

  const { data, error } = await supabase
    .from('profiles')
    .select('*')
    .eq('id', userId)
    .single();
<<<<<<< HEAD

  if (error) {
    if (error.code === 'PGRST116') {
      console.log('📝 Profile not found for user:', userId);
      return null;
    }
    console.error('❌ Error getting profile:', error);
    return null;
  }
  
  console.log('Profile data:', data);
  
=======

  if (error) {
    if (error.code === 'PGRST116') {
      console.log('📝 Profile not found for user:', userId);
      return null;
    }
    console.error('❌ Error getting profile:', error);
    return null;
  }

  console.log('Profile data:', data);

>>>>>>> beb8eebc
  return data;
};<|MERGE_RESOLUTION|>--- conflicted
+++ resolved
@@ -22,17 +22,6 @@
 
   // Create profile
   if (data.user) {
-<<<<<<< HEAD
-    const { error: profileError } = await supabase
-      .from('profiles')
-      .insert({
-        id: data.user.id,
-        name,
-        email,
-        is_approved: true, // Auto-approve new users
-        role: 'user'
-      });
-=======
     const { error: profileError } = await supabase.from('profiles').insert({
       id: data.user.id,
       name,
@@ -40,7 +29,6 @@
       is_approved: true, // Auto-approve new users
       role: 'user',
     });
->>>>>>> beb8eebc
 
     if (profileError) throw profileError;
   }
@@ -50,52 +38,32 @@
 
 export const signIn = async (email: string, password: string) => {
   console.log('🔐 Attempting sign in for:', email);
-<<<<<<< HEAD
-  
-=======
 
->>>>>>> beb8eebc
   const { data, error } = await supabase.auth.signInWithPassword({
     email,
     password,
   });
 
   if (error) throw error;
-<<<<<<< HEAD
-  
-=======
 
->>>>>>> beb8eebc
   console.log('✅ Sign in successful:', data.user?.id);
   return data;
 };
 
 export const signOut = async () => {
   console.log('SignOut called');
-<<<<<<< HEAD
-  
-=======
 
->>>>>>> beb8eebc
   // Clear storage first
   if (typeof window !== 'undefined') {
     localStorage.clear();
     sessionStorage.clear();
   }
-<<<<<<< HEAD
-  
-=======
 
->>>>>>> beb8eebc
   const { error } = await supabase.auth.signOut();
   if (error) {
     console.error('SignOut error:', error.message);
   }
-<<<<<<< HEAD
-  
-=======
 
->>>>>>> beb8eebc
   console.log('SignOut completed');
 };
 
@@ -108,11 +76,7 @@
 
 export const getProfile = async (userId: string) => {
   console.log('Getting profile for user:', userId);
-<<<<<<< HEAD
-  
-=======
 
->>>>>>> beb8eebc
   if (!userId) {
     console.error('❌ No userId provided to getProfile');
     return null;
@@ -123,20 +87,6 @@
     .select('*')
     .eq('id', userId)
     .single();
-<<<<<<< HEAD
-
-  if (error) {
-    if (error.code === 'PGRST116') {
-      console.log('📝 Profile not found for user:', userId);
-      return null;
-    }
-    console.error('❌ Error getting profile:', error);
-    return null;
-  }
-  
-  console.log('Profile data:', data);
-  
-=======
 
   if (error) {
     if (error.code === 'PGRST116') {
@@ -149,6 +99,5 @@
 
   console.log('Profile data:', data);
 
->>>>>>> beb8eebc
   return data;
 };