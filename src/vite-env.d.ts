/// <reference types="vite/client" />

interface ImportMetaEnv {
<<<<<<< HEAD
  readonly VITE_SUPABASE_URL: string
  readonly VITE_SUPABASE_ANON_KEY: string
  readonly VITE_MAPBOX_ACCESS_TOKEN: string
}

interface ImportMeta {
  readonly env: ImportMetaEnv
=======
  readonly VITE_SUPABASE_URL: string;
  readonly VITE_SUPABASE_ANON_KEY: string;
  readonly VITE_MAPBOX_ACCESS_TOKEN: string;
}

interface ImportMeta {
  readonly env: ImportMetaEnv;
>>>>>>> beb8eebc
}<|MERGE_RESOLUTION|>--- conflicted
+++ resolved
@@ -1,15 +1,6 @@
 /// <reference types="vite/client" />
 
 interface ImportMetaEnv {
-<<<<<<< HEAD
-  readonly VITE_SUPABASE_URL: string
-  readonly VITE_SUPABASE_ANON_KEY: string
-  readonly VITE_MAPBOX_ACCESS_TOKEN: string
-}
-
-interface ImportMeta {
-  readonly env: ImportMetaEnv
-=======
   readonly VITE_SUPABASE_URL: string;
   readonly VITE_SUPABASE_ANON_KEY: string;
   readonly VITE_MAPBOX_ACCESS_TOKEN: string;
@@ -17,5 +8,4 @@
 
 interface ImportMeta {
   readonly env: ImportMetaEnv;
->>>>>>> beb8eebc
 }