import React, { useState } from 'react';
import { Mail, Lock, Eye, EyeOff, Heart, MapPin } from 'lucide-react';
import { signIn, signUp, supabase } from '../lib/supabase';

export default function LoginScreen() {
  const [email, setEmail] = useState('');
  const [password, setPassword] = useState('');
  const [name, setName] = useState('');
  const [showPassword, setShowPassword] = useState(false);
  const [isLoading, setIsLoading] = useState(false);
  const [isSignUp, setIsSignUp] = useState(false);
  const [error, setError] = useState<string | null>(null);

  const handleSubmit = async (e: React.FormEvent) => {
    e.preventDefault();
<<<<<<< HEAD
    
=======

>>>>>>> beb8eebc
    console.log('🔐 Login attempt started:', { email, isSignUp });
    setIsLoading(true);
    setError(null);

    try {
      if (isSignUp) {
        console.log('📝 Attempting sign up...');
        await signUp(email, password, name);
        alert('アカウントが作成されました。運営チームの承認をお待ちください。');
        setIsLoading(false);
      } else {
        console.log('🔑 Attempting sign in...');
        const { user } = await signIn(email, password);
        console.log('✅ Sign in successful:', user?.id);
<<<<<<< HEAD
        
=======

>>>>>>> beb8eebc
        // Let useAuth handle the rest
        console.log('🎯 Login completed, waiting for auth state update...');
      }
    } catch (err) {
      console.error('❌ Login error:', err);
      let errorMessage = 'エラーが発生しました';

      if (err instanceof Error) {
        if (err.message.includes('Invalid login credentials')) {
          errorMessage =
            'メールアドレスまたはパスワードが正しくありません。入力内容をご確認ください。';
        } else if (err.message.includes('Email not confirmed')) {
          errorMessage = 'メールアドレスの確認が完了していません。';
        } else {
          errorMessage = err.message;
        }
      }

      setError(errorMessage);
      setIsLoading(false);
    }
  };

  return (
    <div className="min-h-screen bg-gradient-to-br from-gray-50 to-coral-50 flex items-center justify-center px-4">
      <div className="w-full max-w-md">
        {/* Header */}
        <div className="text-center mb-8">
          <div className="w-20 h-20 bg-gradient-to-r from-coral-500 to-coral-400 rounded-3xl shadow-xl mx-auto flex items-center justify-center mb-6">
            <div className="relative">
              <Heart className="w-8 h-8 text-white fill-current" />
              <MapPin className="w-5 h-5 text-white absolute -bottom-1 -right-1" />
            </div>
          </div>

          <h1 className="text-3xl font-bold text-gray-900 mb-2">
            HelloChicago
          </h1>
          <p className="text-gray-600">
            {isSignUp
              ? 'アカウントを作成'
              : 'シカゴ駐在妻コミュニティへようこそ'}
          </p>
        </div>

        {/* Login Form */}
        <div className="bg-white rounded-3xl shadow-xl p-8 border border-gray-100">
          {error && (
            <div className="mb-4 p-3 bg-red-50 border border-red-200 rounded-lg">
              <p className="text-red-600 text-sm">{error}</p>
            </div>
          )}

          <form onSubmit={handleSubmit} className="space-y-6">
            {/* Name Field (Sign Up only) */}
            {isSignUp && (
              <div>
                <label className="block text-sm font-medium text-gray-700 mb-2">
                  お名前
                </label>
                <input
                  type="text"
                  value={name}
                  onChange={e => setName(e.target.value)}
                  placeholder="山田花子"
                  className="w-full px-4 py-3 border border-gray-200 rounded-xl focus:ring-2 focus:ring-coral-500 focus:border-transparent transition-all"
                  required
                />
              </div>
            )}

            {/* Email Field */}
            <div>
              <label className="block text-sm font-medium text-gray-700 mb-2">
                メールアドレス
              </label>
              <div className="relative">
                <Mail className="absolute left-3 top-1/2 transform -translate-y-1/2 w-5 h-5 text-gray-400" />
                <input
                  type="email"
                  value={email}
                  onChange={e => setEmail(e.target.value)}
                  placeholder="your.email@example.com"
                  className="w-full pl-10 pr-4 py-3 border border-gray-200 rounded-xl focus:ring-2 focus:ring-coral-500 focus:border-transparent transition-all"
                  required
                />
              </div>
            </div>

            {/* Password Field */}
            <div>
              <label className="block text-sm font-medium text-gray-700 mb-2">
                パスワード
              </label>
              <div className="relative">
                <Lock className="absolute left-3 top-1/2 transform -translate-y-1/2 w-5 h-5 text-gray-400" />
                <input
                  type={showPassword ? 'text' : 'password'}
                  value={password}
                  onChange={e => setPassword(e.target.value)}
                  placeholder="パスワードを入力"
                  className="w-full pl-10 pr-12 py-3 border border-gray-200 rounded-xl focus:ring-2 focus:ring-coral-500 focus:border-transparent transition-all"
                  required
                />
                <button
                  type="button"
                  onClick={() => setShowPassword(!showPassword)}
                  className="absolute right-3 top-1/2 transform -translate-y-1/2 text-gray-400 hover:text-gray-600 transition-colors"
                >
                  {showPassword ? (
                    <EyeOff className="w-5 h-5" />
                  ) : (
                    <Eye className="w-5 h-5" />
                  )}
                </button>
              </div>
            </div>

            {/* Login Button */}
            <button
              type="submit"
              disabled={isLoading}
              className="w-full bg-gradient-to-r from-coral-500 to-coral-400 text-white py-3 px-6 rounded-xl font-semibold hover:from-coral-600 hover:to-coral-500 transition-all duration-200 shadow-lg hover:shadow-xl disabled:opacity-50 disabled:cursor-not-allowed"
            >
              {isLoading ? (
                <div className="flex items-center justify-center space-x-2">
                  <div className="w-5 h-5 border-2 border-white border-t-transparent rounded-full animate-spin"></div>
                  <span>
                    {isSignUp ? 'アカウント作成中...' : 'ログイン中...'}
                  </span>
                </div>
              ) : isSignUp ? (
                'アカウント作成'
              ) : (
                'ログイン'
              )}
            </button>
          </form>

          {/* Divider */}
          <div className="my-6 flex items-center">
            <div className="flex-1 border-t border-gray-200"></div>
            <span className="px-4 text-sm text-gray-500">または</span>
            <div className="flex-1 border-t border-gray-200"></div>
          </div>

          {/* Toggle Sign Up / Sign In */}
          <div className="mt-4 text-center">
            <button
              type="button"
              onClick={() => setIsSignUp(!isSignUp)}
              className="text-coral-600 text-sm font-medium hover:text-coral-700 transition-colors"
            >
              {isSignUp
                ? 'すでにアカウントをお持ちですか？ログイン'
                : 'アカウントをお持ちでない方はこちら'}
            </button>
          </div>

          {/* Troubleshooting Section */}
          <div className="mt-6 p-3 bg-gray-50 rounded-lg">
            <details className="text-sm">
              <summary className="cursor-pointer text-gray-600 hover:text-gray-800">
                ログインできない場合のトラブルシューティング
              </summary>
              <div className="mt-2 space-y-2 text-xs text-gray-500">
                <button
                  onClick={async () => {
                    try {
                      await supabase.auth.signOut();
                      localStorage.clear();
                      sessionStorage.clear();
                      window.location.reload();
                    } catch (error) {
                      console.error('Reset error:', error);
                      localStorage.clear();
                      sessionStorage.clear();
                      window.location.reload();
                    }
                  }}
                  className="block w-full text-left p-2 bg-white rounded border hover:bg-gray-50"
                >
                  🔄 認証状態をリセット
                </button>
                <p>• アカウント作成後は管理者の承認が必要です</p>
                <p>• 問題が続く場合は管理者にお問い合わせください</p>
              </div>
            </details>
          </div>
        </div>

        {/* Footer */}
        <div className="text-center mt-6">
          <p className="text-sm text-gray-500">
            {isSignUp
              ? '新規登録は運営チームの承認が必要です'
              : '招待制のコミュニティです'}
          </p>
          <p className="text-xs text-gray-400 mt-2">
            {isSignUp
              ? 'アカウント作成後、承認までお待ちください'
              : 'アカウントをお持ちでない方は新規登録してください'}
          </p>
        </div>
      </div>
    </div>
  );
}<|MERGE_RESOLUTION|>--- conflicted
+++ resolved
@@ -13,11 +13,7 @@
 
   const handleSubmit = async (e: React.FormEvent) => {
     e.preventDefault();
-<<<<<<< HEAD
-    
-=======
-
->>>>>>> beb8eebc
+
     console.log('🔐 Login attempt started:', { email, isSignUp });
     setIsLoading(true);
     setError(null);
@@ -32,11 +28,7 @@
         console.log('🔑 Attempting sign in...');
         const { user } = await signIn(email, password);
         console.log('✅ Sign in successful:', user?.id);
-<<<<<<< HEAD
-        
-=======
-
->>>>>>> beb8eebc
+
         // Let useAuth handle the rest
         console.log('🎯 Login completed, waiting for auth state update...');
       }
