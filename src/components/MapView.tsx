<<<<<<< HEAD
import React, { useState, useEffect } from 'react';
=======
import React, { useState } from 'react';
>>>>>>> beb8eebc
import { TrendingUp, Map } from 'lucide-react';
import CategoryFilter from './CategoryFilter';
import PopularSpots from './PopularSpots';
import MapboxMap from './MapboxMap';
import PostDetailView from './PostDetailView';
import { useCategories } from '../hooks/useCategories';
import { usePosts } from '../hooks/usePosts';

export default function MapView() {
  const [selectedCategory, setSelectedCategory] = useState<string | null>(null);
<<<<<<< HEAD
  const [selectedPost, setSelectedPost] = useState<any>(null);
  const [activeTab, setActiveTab] = useState<'map' | 'spots'>('map');
  const { categories, loading: categoriesLoading } = useCategories();
  const { posts, loading: postsLoading } = usePosts();
=======
  const [selectedPost, setSelectedPost] = useState<any>(null); // eslint-disable-line @typescript-eslint/no-explicit-any
  const [activeTab, setActiveTab] = useState<'map' | 'spots'>('map');
  const { categories, loading: categoriesLoading } = useCategories();
  const { posts } = usePosts();
>>>>>>> beb8eebc

  const tabs = [
    { id: 'map' as const, label: 'マップ', icon: Map },
    { id: 'spots' as const, label: '人気スポット', icon: TrendingUp },
  ];

  if (selectedPost) {
    return (
<<<<<<< HEAD
      <PostDetailView 
        post={selectedPost} 
        onBack={() => setSelectedPost(null)} 
=======
      <PostDetailView
        post={selectedPost}
        onBack={() => setSelectedPost(null)}
>>>>>>> beb8eebc
      />
    );
  }

  return (
    <div className="h-full flex flex-col">
      <CategoryFilter
        categories={categories}
        loading={categoriesLoading}
        selectedCategory={selectedCategory}
        onCategorySelect={setSelectedCategory}
      />

      {/* Tab Navigation */}
      <div className="px-4 py-3 bg-white border-b border-gray-100">
        <div className="flex space-x-1">
          {tabs.map(tab => {
            const IconComponent = tab.icon;
            const isActive = activeTab === tab.id;

            return (
              <button
                key={tab.id}
                onClick={() => setActiveTab(tab.id)}
                className={`flex-1 flex items-center justify-center space-x-2 py-3 px-4 rounded-lg font-medium text-sm transition-all duration-200 ${
                  isActive
                    ? 'bg-gray-100 text-gray-900'
                    : 'text-gray-500 hover:text-gray-700 hover:bg-gray-50'
                }`}
              >
                <IconComponent
                  className={`w-4 h-4 ${isActive ? 'text-gray-900' : 'text-teal-600'}`}
                />
                <span>{tab.label}</span>
              </button>
            );
          })}
        </div>
        {/* Active tab indicator */}
        <div className="flex mt-2">
          {tabs.map((tab, index) => (
            <div
              key={tab.id}
              className={`flex-1 h-0.5 ${
                activeTab === tab.id ? 'bg-teal-500' : 'bg-transparent'
              } transition-colors duration-200`}
              style={{
                marginLeft: index === 0 ? '0' : '4px',
                marginRight: index === tabs.length - 1 ? '0' : '4px',
              }}
            />
          ))}
        </div>
      </div>

      {/* Content based on active tab */}
      {activeTab === 'spots' ? (
        <div className="flex-1 overflow-y-auto">
          <PopularSpots />
        </div>
      ) : (
<<<<<<< HEAD
        <MapboxMap 
=======
        <MapboxMap
>>>>>>> beb8eebc
          posts={posts}
          selectedCategory={selectedCategory}
          onPostSelect={setSelectedPost}
        />
      )}
    </div>
  );
}<|MERGE_RESOLUTION|>--- conflicted
+++ resolved
@@ -1,8 +1,4 @@
-<<<<<<< HEAD
-import React, { useState, useEffect } from 'react';
-=======
 import React, { useState } from 'react';
->>>>>>> beb8eebc
 import { TrendingUp, Map } from 'lucide-react';
 import CategoryFilter from './CategoryFilter';
 import PopularSpots from './PopularSpots';
@@ -13,17 +9,10 @@
 
 export default function MapView() {
   const [selectedCategory, setSelectedCategory] = useState<string | null>(null);
-<<<<<<< HEAD
-  const [selectedPost, setSelectedPost] = useState<any>(null);
-  const [activeTab, setActiveTab] = useState<'map' | 'spots'>('map');
-  const { categories, loading: categoriesLoading } = useCategories();
-  const { posts, loading: postsLoading } = usePosts();
-=======
   const [selectedPost, setSelectedPost] = useState<any>(null); // eslint-disable-line @typescript-eslint/no-explicit-any
   const [activeTab, setActiveTab] = useState<'map' | 'spots'>('map');
   const { categories, loading: categoriesLoading } = useCategories();
   const { posts } = usePosts();
->>>>>>> beb8eebc
 
   const tabs = [
     { id: 'map' as const, label: 'マップ', icon: Map },
@@ -32,15 +21,9 @@
 
   if (selectedPost) {
     return (
-<<<<<<< HEAD
-      <PostDetailView 
-        post={selectedPost} 
-        onBack={() => setSelectedPost(null)} 
-=======
       <PostDetailView
         post={selectedPost}
         onBack={() => setSelectedPost(null)}
->>>>>>> beb8eebc
       />
     );
   }
@@ -102,11 +85,7 @@
           <PopularSpots />
         </div>
       ) : (
-<<<<<<< HEAD
-        <MapboxMap 
-=======
         <MapboxMap
->>>>>>> beb8eebc
           posts={posts}
           selectedCategory={selectedCategory}
           onPostSelect={setSelectedPost}
