import React, { useState } from 'react';
import { Heart, MessageCircle, MapPin, Send, ArrowLeft } from 'lucide-react';
// import * as LucideIcons from 'lucide-react';
import { Database } from '../types/database';
import { useComments } from '../hooks/useComments';
import { useLikes } from '../hooks/useLikes';
import { useAuth } from '../hooks/useAuth';

type Post = Database['public']['Tables']['posts']['Row'] & {
  profiles: Database['public']['Tables']['profiles']['Row'];
  categories: Database['public']['Tables']['categories']['Row'];
};

interface PostDetailViewProps {
  post: Post;
  onBack: () => void;
}

export default function PostDetailView({ post, onBack }: PostDetailViewProps) {
  const { user } = useAuth();
<<<<<<< HEAD
  const { isLiked, likesCount, loading: likesLoading, toggleLike } = useLikes(post.id, user?.id);
  const { comments, loading: commentsLoading, addComment, totalCount: commentsCount } = useComments(post.id);
=======
  const {
    isLiked,
    likesCount,
    loading: likesLoading,
    toggleLike,
  } = useLikes(post.id, user?.id);
  const {
    comments,
    loading: commentsLoading,
    addComment,
    totalCount: commentsCount,
  } = useComments(post.id);
>>>>>>> beb8eebc
  const [newComment, setNewComment] = useState('');
  const [isSubmitting, setIsSubmitting] = useState(false);
  

  // const IconComponent =
  //   LucideIcons[post.categories.icon as keyof typeof LucideIcons]; // eslint-disable-line @typescript-eslint/no-unused-vars

  const handleSubmitComment = async (e: React.FormEvent) => {
    e.preventDefault();
    if (!newComment.trim() || !user) return;

    setIsSubmitting(true);
    try {
      await addComment(newComment.trim(), user.id);
      setNewComment('');
    } catch (error) {
      console.error('Error adding comment:', error);
      alert('コメントの投稿に失敗しました');
    } finally {
      setIsSubmitting(false);
    }
  };

  return (
    <div className="min-h-screen bg-gray-50">
      {/* Header */}
      <div className="bg-white border-b border-gray-100 sticky top-0 z-10">
        <div className="max-w-md mx-auto px-4 py-4">
          <div className="flex items-center space-x-3">
            <button
              onClick={onBack}
              className="p-2 hover:bg-gray-100 rounded-full transition-colors"
            >
              <ArrowLeft className="w-5 h-5 text-gray-600" />
            </button>
            <h1 className="text-lg font-semibold text-gray-900">投稿詳細</h1>
          </div>
        </div>
      </div>

      <div className="max-w-md mx-auto px-4 py-6">
        {/* Post Content */}
        <div className="bg-white rounded-2xl shadow-sm border border-gray-100 p-4 mb-6">
          {/* Post header, content, etc. - same as PostCard */}
          <div className="flex items-center justify-between mb-3">
            <div className="flex items-center space-x-3">
              <div className="w-10 h-10 bg-gray-200 rounded-full flex items-center justify-center">
                <span className="text-sm font-medium text-gray-600">
                  {post.profiles.name.charAt(0)}
                </span>
              </div>
              <div>
                <p className="font-medium text-gray-900">
                  {post.profiles.name}
                </p>
                <p className="text-xs text-gray-500">
                  {new Date(post.created_at).toLocaleDateString('ja-JP')}
                </p>
              </div>
            </div>
          </div>

          <h3 className="font-bold text-gray-900 mb-2 text-lg leading-tight">
            {post.title}
          </h3>

          <p className="text-gray-700 mb-4 leading-relaxed">{post.content}</p>

          {/* Location */}
          <div className="flex items-center space-x-1 text-gray-500 mb-4">
            <MapPin className="w-4 h-4" />
            <span className="text-sm">{post.location_address}</span>
          </div>

          {/* Location */}
          <div className="flex items-center space-x-1 text-gray-500 mb-4">
            <MapPin className="w-4 h-4" />
            <span className="text-sm">{post.location_address}</span>
          </div>

          {/* Actions */}
          <div className="flex items-center justify-between pt-3 border-t border-gray-100">
            <button
              onClick={toggleLike}
              disabled={likesLoading || !user}
              className={`flex items-center space-x-2 transition-colors ${
                isLiked
                  ? 'text-coral-600'
                  : 'text-gray-500 hover:text-coral-600'
              } disabled:opacity-50`}
            >
              <Heart className={`w-5 h-5 ${isLiked ? 'fill-current' : ''}`} />
              <span className="text-sm font-medium">{likesCount}</span>
            </button>
            <div className="flex items-center space-x-2 text-gray-500">
              <MessageCircle className="w-5 h-5" />
<<<<<<< HEAD
              <span className="text-sm font-medium">{commentsCount}件のコメント</span>
=======
              <span className="text-sm font-medium">
                {commentsCount}件のコメント
              </span>
>>>>>>> beb8eebc
            </div>
          </div>
        </div>

        {/* Comment Form */}
        {user && (
          <form
            onSubmit={handleSubmitComment}
            className="bg-white rounded-2xl shadow-sm border border-gray-100 p-4 mb-6"
          >
            <div className="flex space-x-3">
              <div className="w-8 h-8 bg-gray-200 rounded-full flex items-center justify-center flex-shrink-0">
                <span className="text-xs font-medium text-gray-600">
<<<<<<< HEAD
                  {user.user_metadata?.name?.charAt(0) || user.email?.charAt(0) || 'U'}
=======
                  {user.user_metadata?.name?.charAt(0) ||
                    user.email?.charAt(0) ||
                    'U'}
>>>>>>> beb8eebc
                </span>
              </div>
              <div className="flex-1">
                <textarea
                  value={newComment}
                  onChange={e => setNewComment(e.target.value)}
                  placeholder="コメントを入力..."
                  className="w-full p-3 border border-gray-200 rounded-lg resize-none focus:ring-2 focus:ring-coral-500 focus:border-transparent"
                  rows={3}
                />
                <div className="flex justify-end mt-2">
                  <button
                    type="submit"
                    disabled={!newComment.trim() || isSubmitting}
                    className="flex items-center space-x-2 px-4 py-2 bg-coral-500 text-white rounded-lg hover:bg-coral-600 transition-colors disabled:opacity-50 disabled:cursor-not-allowed"
                  >
                    <Send className="w-4 h-4" />
                    <span>{isSubmitting ? '送信中...' : 'コメント'}</span>
                  </button>
                </div>
              </div>
            </div>
          </form>
        )}

        {/* Comments */}
        <div className="space-y-4">
          {commentsLoading ? (
            <div className="text-center py-4">
              <div className="w-6 h-6 border-2 border-coral-500 border-t-transparent rounded-full animate-spin mx-auto"></div>
<<<<<<< HEAD
              <p className="text-sm text-gray-500 mt-2">コメントを読み込み中...</p>
=======
              <p className="text-sm text-gray-500 mt-2">
                コメントを読み込み中...
              </p>
>>>>>>> beb8eebc
            </div>
          ) : comments.length > 0 ? (
            comments.map(comment => (
              <div
                key={comment.id}
                className="bg-white rounded-2xl shadow-sm border border-gray-100 p-4"
              >
                <div className="flex items-start space-x-3">
                  <div className="w-8 h-8 bg-gray-200 rounded-full flex items-center justify-center flex-shrink-0">
                    <span className="text-xs font-medium text-gray-600">
                      {comment.profiles.name.charAt(0)}
                    </span>
                  </div>
                  <div className="flex-1">
                    <div className="flex items-center space-x-2 mb-1">
                      <span className="font-medium text-gray-900 text-sm">
                        {comment.profiles.name}
                      </span>
                      <span className="text-xs text-gray-500">
                        {new Date(comment.created_at).toLocaleDateString(
                          'ja-JP'
                        )}
                      </span>
                    </div>
                    <p className="text-gray-700 text-sm leading-relaxed">
                      {comment.content}
                    </p>
<<<<<<< HEAD
                    
                    {/* Show replies if any */}
                    {comment.replies && comment.replies.length > 0 && (
                      <div className="mt-3 pl-4 border-l-2 border-gray-100 space-y-2">
                        {comment.replies.map((reply) => (
                          <div key={reply.id} className="flex items-start space-x-2">
=======

                    {/* Show replies if any */}
                    {comment.replies && comment.replies.length > 0 && (
                      <div className="mt-3 pl-4 border-l-2 border-gray-100 space-y-2">
                        {comment.replies.map(reply => (
                          <div
                            key={reply.id}
                            className="flex items-start space-x-2"
                          >
>>>>>>> beb8eebc
                            <div className="w-6 h-6 bg-gray-200 rounded-full flex items-center justify-center flex-shrink-0">
                              <span className="text-xs font-medium text-gray-600">
                                {reply.profiles.name.charAt(0)}
                              </span>
                            </div>
                            <div className="flex-1">
                              <div className="flex items-center space-x-2 mb-1">
                                <span className="font-medium text-gray-900 text-xs">
                                  {reply.profiles.name}
                                </span>
                                <span className="text-xs text-gray-500">
<<<<<<< HEAD
                                  {new Date(reply.created_at).toLocaleDateString('ja-JP')}
=======
                                  {new Date(
                                    reply.created_at
                                  ).toLocaleDateString('ja-JP')}
>>>>>>> beb8eebc
                                </span>
                              </div>
                              <p className="text-gray-700 text-xs leading-relaxed">
                                {reply.content}
                              </p>
                            </div>
                          </div>
                        ))}
                      </div>
                    )}
                  </div>
                </div>
              </div>
            ))
          ) : (
            <div className="text-center py-8">
              <MessageCircle className="w-12 h-12 text-gray-300 mx-auto mb-2" />
              <p className="text-gray-500">まだコメントがありません</p>
<<<<<<< HEAD
              <p className="text-sm text-gray-400 mt-1">最初のコメントを投稿してみましょう</p>
=======
              <p className="text-sm text-gray-400 mt-1">
                最初のコメントを投稿してみましょう
              </p>
>>>>>>> beb8eebc
            </div>
          )}
        </div>
      </div>
    </div>
  );
}<|MERGE_RESOLUTION|>--- conflicted
+++ resolved
@@ -18,10 +18,6 @@
 
 export default function PostDetailView({ post, onBack }: PostDetailViewProps) {
   const { user } = useAuth();
-<<<<<<< HEAD
-  const { isLiked, likesCount, loading: likesLoading, toggleLike } = useLikes(post.id, user?.id);
-  const { comments, loading: commentsLoading, addComment, totalCount: commentsCount } = useComments(post.id);
-=======
   const {
     isLiked,
     likesCount,
@@ -34,10 +30,8 @@
     addComment,
     totalCount: commentsCount,
   } = useComments(post.id);
->>>>>>> beb8eebc
   const [newComment, setNewComment] = useState('');
   const [isSubmitting, setIsSubmitting] = useState(false);
-  
 
   // const IconComponent =
   //   LucideIcons[post.categories.icon as keyof typeof LucideIcons]; // eslint-disable-line @typescript-eslint/no-unused-vars
@@ -102,12 +96,6 @@
           </h3>
 
           <p className="text-gray-700 mb-4 leading-relaxed">{post.content}</p>
-
-          {/* Location */}
-          <div className="flex items-center space-x-1 text-gray-500 mb-4">
-            <MapPin className="w-4 h-4" />
-            <span className="text-sm">{post.location_address}</span>
-          </div>
 
           {/* Location */}
           <div className="flex items-center space-x-1 text-gray-500 mb-4">
@@ -131,13 +119,9 @@
             </button>
             <div className="flex items-center space-x-2 text-gray-500">
               <MessageCircle className="w-5 h-5" />
-<<<<<<< HEAD
-              <span className="text-sm font-medium">{commentsCount}件のコメント</span>
-=======
               <span className="text-sm font-medium">
                 {commentsCount}件のコメント
               </span>
->>>>>>> beb8eebc
             </div>
           </div>
         </div>
@@ -151,13 +135,9 @@
             <div className="flex space-x-3">
               <div className="w-8 h-8 bg-gray-200 rounded-full flex items-center justify-center flex-shrink-0">
                 <span className="text-xs font-medium text-gray-600">
-<<<<<<< HEAD
-                  {user.user_metadata?.name?.charAt(0) || user.email?.charAt(0) || 'U'}
-=======
                   {user.user_metadata?.name?.charAt(0) ||
                     user.email?.charAt(0) ||
                     'U'}
->>>>>>> beb8eebc
                 </span>
               </div>
               <div className="flex-1">
@@ -188,13 +168,9 @@
           {commentsLoading ? (
             <div className="text-center py-4">
               <div className="w-6 h-6 border-2 border-coral-500 border-t-transparent rounded-full animate-spin mx-auto"></div>
-<<<<<<< HEAD
-              <p className="text-sm text-gray-500 mt-2">コメントを読み込み中...</p>
-=======
               <p className="text-sm text-gray-500 mt-2">
                 コメントを読み込み中...
               </p>
->>>>>>> beb8eebc
             </div>
           ) : comments.length > 0 ? (
             comments.map(comment => (
@@ -222,14 +198,6 @@
                     <p className="text-gray-700 text-sm leading-relaxed">
                       {comment.content}
                     </p>
-<<<<<<< HEAD
-                    
-                    {/* Show replies if any */}
-                    {comment.replies && comment.replies.length > 0 && (
-                      <div className="mt-3 pl-4 border-l-2 border-gray-100 space-y-2">
-                        {comment.replies.map((reply) => (
-                          <div key={reply.id} className="flex items-start space-x-2">
-=======
 
                     {/* Show replies if any */}
                     {comment.replies && comment.replies.length > 0 && (
@@ -239,7 +207,6 @@
                             key={reply.id}
                             className="flex items-start space-x-2"
                           >
->>>>>>> beb8eebc
                             <div className="w-6 h-6 bg-gray-200 rounded-full flex items-center justify-center flex-shrink-0">
                               <span className="text-xs font-medium text-gray-600">
                                 {reply.profiles.name.charAt(0)}
@@ -251,13 +218,9 @@
                                   {reply.profiles.name}
                                 </span>
                                 <span className="text-xs text-gray-500">
-<<<<<<< HEAD
-                                  {new Date(reply.created_at).toLocaleDateString('ja-JP')}
-=======
                                   {new Date(
                                     reply.created_at
                                   ).toLocaleDateString('ja-JP')}
->>>>>>> beb8eebc
                                 </span>
                               </div>
                               <p className="text-gray-700 text-xs leading-relaxed">
@@ -276,13 +239,9 @@
             <div className="text-center py-8">
               <MessageCircle className="w-12 h-12 text-gray-300 mx-auto mb-2" />
               <p className="text-gray-500">まだコメントがありません</p>
-<<<<<<< HEAD
-              <p className="text-sm text-gray-400 mt-1">最初のコメントを投稿してみましょう</p>
-=======
               <p className="text-sm text-gray-400 mt-1">
                 最初のコメントを投稿してみましょう
               </p>
->>>>>>> beb8eebc
             </div>
           )}
         </div>
